--- conflicted
+++ resolved
@@ -28,15 +28,10 @@
 #![feature(const_fn_fn_ptr_basics)]
 
 use {
-<<<<<<< HEAD
     core::{
         marker::PhantomData,
-        ops::{Add, AddAssign, Div, Mul, Sub, SubAssign},
+        ops::{Add, AddAssign, Div, Mul, MulAssign, Sub, SubAssign},
     },
-=======
-    core::marker::PhantomData,
-    core::ops::{Add, AddAssign, Mul, MulAssign, Sub, SubAssign},
->>>>>>> fe5b571d
     x86_64::structures::paging::PageSize,
 };
 
@@ -185,7 +180,6 @@
     }
 }
 
-<<<<<<< HEAD
 impl Div<usize> for Bytes {
     type Output = Bytes;
 
@@ -204,7 +198,9 @@
             num_of_pages: self.num_of_pages / rhs,
             ..self
         }
-=======
+    }
+}
+
 impl MulAssign for Bytes {
     fn mul_assign(&mut self, rhs: Bytes) {
         *self = *self * rhs;
@@ -226,7 +222,6 @@
 impl<T: PageSize> MulAssign<usize> for NumOfPages<T> {
     fn mul_assign(&mut self, rhs: usize) {
         *self = *self * rhs;
->>>>>>> fe5b571d
     }
 }
 
@@ -376,7 +371,38 @@
     }
 
     #[test]
-<<<<<<< HEAD
+    fn mul_assign_bytes_by_bytes() {
+        let mut b = Bytes::new(3);
+        b *= Bytes::new(4);
+
+        assert_eq!(b.as_usize(), 12);
+    }
+
+    #[test]
+    fn mul_assign_bytes_by_usize() {
+        let mut b = Bytes::new(3);
+        b *= 4;
+
+        assert_eq!(b.as_usize(), 12);
+    }
+
+    #[test]
+    fn mul_assign_pages_by_pages() {
+        let mut p = NumOfPages::<Size4KiB>::new(3);
+        p *= NumOfPages::new(4);
+
+        assert_eq!(p.as_usize(), 12);
+    }
+
+    #[test]
+    fn mul_assign_pages_by_usize() {
+        let mut p = NumOfPages::<Size4KiB>::new(3);
+        p *= 4;
+
+        assert_eq!(p.as_usize(), 12);
+    }
+
+    #[test]
     fn div_bytes_by_usize() {
         let b1 = Bytes::new(3);
         let div = b1 / 2;
@@ -390,36 +416,5 @@
         let div = p1 / 2;
 
         assert_eq!(div.as_usize(), 1);
-=======
-    fn mul_assign_bytes_by_bytes() {
-        let mut b = Bytes::new(3);
-        b *= Bytes::new(4);
-
-        assert_eq!(b.as_usize(), 12);
-    }
-
-    #[test]
-    fn mul_assign_bytes_by_usize() {
-        let mut b = Bytes::new(3);
-        b *= 4;
-
-        assert_eq!(b.as_usize(), 12);
-    }
-
-    #[test]
-    fn mul_assign_pages_by_pages() {
-        let mut p = NumOfPages::<Size4KiB>::new(3);
-        p *= NumOfPages::new(4);
-
-        assert_eq!(p.as_usize(), 12);
-    }
-
-    #[test]
-    fn mul_assign_pages_by_usize() {
-        let mut p = NumOfPages::<Size4KiB>::new(3);
-        p *= 4;
-
-        assert_eq!(p.as_usize(), 12);
->>>>>>> fe5b571d
     }
 }